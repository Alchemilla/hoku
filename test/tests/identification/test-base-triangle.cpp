/// @file test-base-triangle.cpp
/// @author Glenn Galvizo
///
/// Source file for all BaseTriangle class unit tests. Using PlanarTriangle as a proxy class for
/// testing.

#define ENABLE_TESTING_ACCESS

#include "gmock/gmock.h"

#include "identification/planar-triangle.h"
#include "math/trio.h"

// Import several matchers from Google Mock.
using testing::UnorderedElementsAre;
using testing::Each;
using testing::Contains;

/// Check that the base constructor initializes an empty pivot queue.
TEST(BaseTriangle, ConstructorEmptyPivotQueue) { // NOLINT(cert-err58-cpp,modernize-use-equals-delete)
    Identification::Parameters param;
    param.table_name = "PLANE_20";
    Plane p(Benchmark::black(), param);
    EXPECT_EQ(0, p.pivot_c.size());
}

/// Check that the correct stars are returned when a single trio is requested.
TEST(BaseTriangle, QueryCorrectInput) { // NOLINT(cert-err58-cpp,modernize-use-equals-delete)
    Chomp ch;
    Benchmark input(ch, 15);
    Identification::Parameters p;
    p.sigma_1 = p.sigma_2 = 1.0e-9, p.table_name = "PLANE_20";

    Star::list b = {ch.query_hip(102531), ch.query_hip(95498), ch.query_hip(102532)};
    std::sort(b.begin(), b.end(), [] (const Star &s_1, const Star &s_2) -> bool {
        return s_1.get_label() < s_2.get_label();
    });
    double a = Trio::planar_area(b[0], b[1], b[2]);
    double i = Trio::planar_moment(b[0], b[1], b[2]);
    input.b = std::make_shared<Star::list>(b);

    Plane d(input, p);
    std::vector<BaseTriangle::labels_list> e = d.query_for_trio(a, i);

    EXPECT_EQ(e.size(), 1);
    EXPECT_THAT(e[0], Contains((*input.b)[0].get_label()));
    EXPECT_THAT(e[0], Contains((*input.b)[1].get_label()));
    EXPECT_THAT(e[0], Contains((*input.b)[2].get_label()));
}

/// Check that the correct result is returned when there are no trios found.
TEST(BaseTriangle, QueryNoCandidates) { // NOLINT(cert-err58-cpp,modernize-use-equals-delete)
    Chomp ch;
    Benchmark input(ch, 15);
    Identification::Parameters p;
    p.sigma_1 = p.sigma_2 = 1.0e-19, p.table_name = "PLANE_20";

    Star::list b = {Star(1, 1, 1), Star(1.101, 1, 1), Star(1.11, 1, 1)};
    std::sort(b.begin(), b.end(), [] (const Star &s_1, const Star &s_2) -> bool {
        return s_1.get_label() < s_2.get_label();
    });
    double a = Trio::planar_area(b[0], b[1], b[2]);
    double i = Trio::planar_moment(b[0], b[1], b[2]);
    input.b = std::make_shared<Star::list>(b);

    Plane d(input, p);
    std::vector<BaseTriangle::labels_list> e = d.query_for_trio(a, i);
<<<<<<< HEAD
    
=======

>>>>>>> 4df06e47
    EXPECT_EQ(e.size(), 0);
}

/// Check that stars are sorted by brightness.
TEST(BaseTriangle, QueryFavorBrightStarsFlag) { // NOLINT(cert-err58-cpp,modernize-use-equals-delete)
    Chomp ch;
    Benchmark input(ch, 15);
    Identification::Parameters p, p2;
    p.sigma_1 = p.sigma_2 = 0.00000001, p2.sigma_1 = p2.sigma_2 = 0.00000001, p.favor_bright_stars = true;
    p.no_reduction = true, p2.no_reduction = true, p.sql_limit = 100000, p2.sql_limit = 100000;
    p.table_name = p2.table_name = "PLANE_20";

    Star::list b = {ch.query_hip(102531), ch.query_hip(95498), ch.query_hip(102532)};
    std::sort(b.begin(), b.end(), [] (const Star &s_1, const Star &s_2) -> bool {
        return s_1.get_label() < s_2.get_label();
    });
    double a = Trio::planar_area(b[0], b[1], b[2]);
    double i = Trio::planar_moment(b[0], b[1], b[2]);
    input.b = std::make_shared<Star::list>(b);

    Plane d(input, p), d2(input, p2);
    std::vector<BaseTriangle::labels_list> e = d.query_for_trio(a, i);
    std::vector<BaseTriangle::labels_list> f = d2.query_for_trio(a, i);
    EXPECT_LT(ch.query_hip(e[0][0]).get_magnitude() + ch.query_hip(e[0][1]).get_magnitude()
              + ch.query_hip(e[0][2]).get_magnitude(),
              ch.query_hip(f[0][0]).get_magnitude() + ch.query_hip(f[0][1]).get_magnitude()
              + ch.query_hip(f[0][2]).get_magnitude());
}

/// Check that base query for trio does not return any matches when stars are out of the fov.
TEST(BaseTriangle, QueryTriosFOV) { // NOLINT(cert-err58-cpp,modernize-use-equals-delete)
    Chomp ch;
    Plane::Parameters p;
    p.table_name = "PLANE_20";
    Plane a(Benchmark::black(), p);
    Star b(0.998078771188383, -0.0350062881876723, 0.0511207031486225);
    Star c(0.998078771188383, -0.0350062881876723, 0.0511207);
    Star d(0.928454687492219, 0.132930961972911, 0.346844709665121);
    a.fov = 10, a.big_i = std::make_unique<Star::list>(Star::list{b, c, d});

    Plane::trio_vector_either e = a.base_query_for_trios({0, 1, 2}, Trio::planar_area, Trio::planar_moment);
    EXPECT_EQ(e.error, BaseTriangle::NO_CANDIDATE_STARS_FOUND_EITHER);
}

/// Check that the correct result is returned when no trios exist.
TEST(BaseTriangle, QueryTriosNoCandidates) { // NOLINT(cert-err58-cpp,modernize-use-equals-delete)
    Chomp ch;
    Plane::Parameters p;
    p.table_name = "PLANE_20";
    Plane a(Benchmark::black(), p);
    Star::list b = {Star(1, 1, 1), Star(1.1, 1, 1), Star(1.11, 1, 1)};
    a.fov = 10, a.big_i = std::make_unique<Star::list>(b);
    a.parameters->sigma_1 = a.parameters->sigma_2 = 1.0e-19, a.parameters->table_name = "PLANE_20";

    BaseTriangle::trio_vector_either e = a.base_query_for_trios({0, 1, 2}, Trio::planar_area, Trio::planar_moment);
    EXPECT_EQ(e.error, BaseTriangle::NO_CANDIDATE_STARS_FOUND_EITHER);
}

/// Check that the correct results are returned with a clean input.
TEST(BaseTriangle, QueryTriosCorrectInput) { // NOLINT(cert-err58-cpp,modernize-use-equals-delete)
    Chomp ch;
    Benchmark input(ch, 15);
    Identification::Parameters p;
    p.sigma_1 = p.sigma_2 = 1.0e-9, p.table_name = "PLANE_20";
    Plane a(input, p);
    BaseTriangle::trio_vector_either b = a.base_query_for_trios({0, 1, 2}, Trio::planar_area, Trio::planar_moment);

    ASSERT_EQ(b.error, 0);
    EXPECT_EQ(b.result.size(), 1);
    EXPECT_THAT(b.result[0], Contains(ch.query_hip((*input.b)[0].get_label())));
    EXPECT_THAT(b.result[0], Contains(ch.query_hip((*input.b)[1].get_label())));
    EXPECT_THAT(b.result[0], Contains(ch.query_hip((*input.b)[2].get_label())));
}

/// Check that the correct pivot list is generated.
TEST(BaseTriangle, PivotGenerated) { // NOLINT(cert-err58-cpp,modernize-use-equals-delete)
    Chomp ch;
    Benchmark input(ch, 15);
    Plane::Parameters param;
    param.table_name = "PLANE_20";
    Plane a(Benchmark::black(), param);
    input.b = std::make_shared<Star::list>(
            Star::list{ch.query_hip(1), ch.query_hip(2), ch.query_hip(3), ch.query_hip(4)});
    Plane p(input, param);

    p.initialize_pivot();
    EXPECT_EQ(p.big_r_1, nullptr);
    EXPECT_EQ(p.pivot_c.size(), 4);
    EXPECT_EQ(p.pivot_c[0], 0);
    EXPECT_EQ(p.pivot_c[1], 1);
    EXPECT_EQ(p.pivot_c[2], 2);
    EXPECT_EQ(p.pivot_c[3], 3);

    std::vector<Star::trio> b = {Star::trio{Star(0, 0, 0), Star(0, 0, 0), Star(0, 0, 0)}};
    p.big_r_1 = std::make_unique<std::vector<Star::trio>>(b);
    p.initialize_pivot({0, 1});
    EXPECT_EQ(p.big_r_1, nullptr);
    EXPECT_EQ(p.pivot_c.size(), 2);
    EXPECT_EQ(p.pivot_c[0], 2);
    EXPECT_EQ(p.pivot_c[1], 3);
}

/// Check that a different result is returned when NO_REDUCTION is applied.
TEST(BaseTriangle, PivotDifferentResult) { // NOLINT(cert-err58-cpp,modernize-use-equals-delete)
    Chomp ch;
    Benchmark input(ch, 20);
    Plane::Parameters p, p2;
    input.b = std::make_shared<Star::list>(
            Star::list{ch.query_hip(102531), ch.query_hip(95498), ch.query_hip(102532), ch.query_hip(101958),
                       ch.query_hip(101909)});
    p.sigma_1 = p.sigma_2 = 10e-9, p2.sigma_1 = p2.sigma_2 = 10e-9, p.no_reduction = true;
    p.nu = std::make_shared<unsigned int>(0), p2.nu = std::make_shared<unsigned int>(0);
    p.table_name = p2.table_name = "PLANE_20";
    Plane c(input, p), d(input, p2);

    c.initialize_pivot({0, 1, 2}), d.initialize_pivot({0, 1, 2});
    BaseTriangle::trios_either a = c.pivot({0, 1, 2}), b = d.pivot({0, 1, 2});

    EXPECT_NE(a.error, Plane::NO_CANDIDATE_STAR_SET_FOUND_EITHER);
    EXPECT_NE(b.error, Plane::NO_CANDIDATE_STAR_SET_FOUND_EITHER);
    EXPECT_NE(a.result[0], b.result[0]);
    EXPECT_NE(a.result[1], b.result[1]);
    EXPECT_NE(a.result[2], b.result[2]);
}

/// Check that the correct result is returned when no candidate stars are found.
TEST(BaseTriangle, PivotNoCandidateStars) { // NOLINT(cert-err58-cpp,modernize-use-equals-delete)
    Chomp ch;
    Benchmark input(ch, 20);
    Plane::Parameters p;
    input.b = std::make_shared<Star::list>(Star::list{Star(1, 1, 1), Star(1.1, 1, 1), Star(1.11, 1, 1)});
    p.sigma_1 = p.sigma_2 = 1.0e-19, p.nu = std::make_shared<unsigned int>(0), p.table_name = "PLANE_20";
    Plane c(input, p);

    c.initialize_pivot({0, 1, 2});
    Plane::trios_either a = c.pivot({0, 1, 2});

    EXPECT_EQ(a.error, Plane::NO_CANDIDATE_STAR_SET_FOUND_EITHER);
}

/// Check that the correct result is returned after performing pivots.
TEST(BaseTriangle, PivotCorrectInput) { // NOLINT(cert-err58-cpp,modernize-use-equals-delete)
    Chomp ch;
    Benchmark input(ch, 20);
    Plane::Parameters p;
    p.sigma_1 = p.sigma_2 = 1.0e-10, p.nu = std::make_shared<unsigned int>(0), p.table_name = "PLANE_20";
    Plane c(input, p);

    c.initialize_pivot({0, 1, 2});
    Plane::trios_either a = c.pivot({0, 1, 2});
    ASSERT_EQ(a.error, 0);
    Identification::labels_list b = {a.result[0].get_label(), a.result[1].get_label(), a.result[2].get_label()};

    EXPECT_THAT(b, Contains((*input.b)[0].get_label()));
    EXPECT_THAT(b, Contains((*input.b)[1].get_label()));
    EXPECT_THAT(b, Contains((*input.b)[2].get_label()));
}

/// Check that the direct match test returns the correct set.
TEST(BaseTriangle, DirectMatchTest) { // NOLINT(cert-err58-cpp,modernize-use-equals-delete)
    Chomp ch;
    Rotation q = Rotation::chance();
    Star::list n = {ch.query_hip(102531), ch.query_hip(95498), ch.query_hip(102532), ch.query_hip(101958),
                    ch.query_hip(101909)};
    Star::list n_q = {Rotation::rotate(n[0], q), Rotation::rotate(n[1], q), Rotation::rotate(n[2], q)};
    Benchmark input(n_q, n_q[0], 20);
    Identification::Parameters p;
    p.sigma_4 = 0.0001, p.table_name = "PLANE_20";
    Plane b(input, p);

    BaseTriangle::stars_either a = b.direct_match_test(n, {n[0], n[1], n[2]},
                                                       {(*input.b)[0], (*input.b)[1], (*input.b)[2]});
    BaseTriangle::stars_either d = b.direct_match_test(n, {n[0], n[1], n[2]},
                                                       {(*input.b)[1], (*input.b)[0], (*input.b)[2]});
    ASSERT_EQ(a.result.size(), 3);
    ASSERT_EQ(d.result.size(), 3);

    Identification::labels_list f = {a.result[0].get_label(), a.result[1].get_label(), a.result[2].get_label()};
    Identification::labels_list f_2 = {d.result[0].get_label(), d.result[1].get_label(), d.result[2].get_label()};
    EXPECT_THAT(f, Contains(n_q[0].get_label()));
    EXPECT_THAT(f, Contains(n_q[1].get_label()));
    EXPECT_THAT(f, Contains(n_q[2].get_label()));
    EXPECT_THAT(f_2, Contains(n_q[0].get_label()));
    EXPECT_THAT(f_2, Contains(n_q[1].get_label()));
    EXPECT_THAT(f_2, Contains(n_q[2].get_label()));
}<|MERGE_RESOLUTION|>--- conflicted
+++ resolved
@@ -65,11 +65,7 @@
 
     Plane d(input, p);
     std::vector<BaseTriangle::labels_list> e = d.query_for_trio(a, i);
-<<<<<<< HEAD
-    
-=======
-
->>>>>>> 4df06e47
+
     EXPECT_EQ(e.size(), 0);
 }
 
