/// @file test-nibble.cpp
/// @author Glenn Galvizo
///
/// Source file for the TestNibble class, as well as the main function to run the tests.


#include "test-nibble.h"

<<<<<<< HEAD
/*
 * Check that components are correctly parsed from the given line.
 */
void TestNibble::test_components_from_line() {
    std::array<double, 6> a = {6.55083333333333, -43.68, 0.718486460056107, 0.0825069799257624,
                               -0.690630005849423, 3.94};
    std::string b = " 100   Kap PheCD-44  101   2262215092                       002117"
            ".1-441405002612.2-434048318.42-72.68 3.94  +0.17 +0.11 +0.08   A7V"
            "+0.109+0.029 +.072+011      219";
=======
/// Check that components are correctly parsed from the given line.
///
/// @return 0 when finished.
int TestNibble::test_components_from_line()
{
    std::array<double, 6> a = {6.55083333333333, -43.68, 0.718486460056107, 0.0825069799257624,
                               -0.690630005849423, 3.94};
    std::string b = " 100   Kap PheCD-44  101   2262215092                       002117"
        ".1-441405002612.2-434048318.42-72.68 3.94  +0.17 +0.11 +0.08   A7V+0.109+0.029 +.072+011      219";
>>>>>>> e65aa406
    std::array<double, 6> c = Nibble().components_from_line(b);

    assert_equal(a[0], c[0], "ComponentFromLineAlpha", 0.000001);
    assert_equal(a[1], c[1], "ComponentFromLineDelta", 0.000001);
    assert_equal(a[2], c[2], "ComponentFromLineI");
    assert_equal(a[3], c[3], "ComponentFromLineJ");
    assert_equal(a[4], c[4], "ComponentFromLineK");
<<<<<<< HEAD
    assert_equal(a[5], c[5], "ComponentM", 0.01);
=======
    return 0 * assert_equal(a[5], c[5], "ComponentM", 0.01);
>>>>>>> e65aa406
}

/// Check that Nibble database and ASCII catalog is present after running Nibble::generate_bsc5_table.
///
/// @return 0 when finished.
int TestNibble::test_file_existence()
{
    Nibble().generate_bsc5_table();
    std::ifstream catalog(Nibble().CATALOG_LOCATION), nibble(Nibble().DATABASE_LOCATION);

    assert_true(catalog.good(), "CatalogExistence", Nibble().CATALOG_LOCATION);
<<<<<<< HEAD
    assert_true(nibble.good(), "DatabaseExistence", Nibble().DATABASE_LOCATION);
=======
    return 0 * assert_true(nibble.good(), "DatabaseExistence", Nibble().DATABASE_LOCATION);
>>>>>>> e65aa406
}

/// Check that the BSC5 table is present after running Nibble::generate_bsc5_table.
///
/// @return 0 when finished.
int TestNibble::test_bsc5_table_existence()
{
    return 0 * assert_equal(Nibble().generate_bsc5_table(), -1, "BSC5TableExistence");
}

<<<<<<< HEAD
/*
 * Check that the BSC5 query method returns the expected values.
 */
void TestNibble::test_bsc5_query_result() {
=======
/// Check that the BSC5 query method returns the expected values.
///
/// @return 0 when finished.
int TestNibble::test_bsc5_query_result()
{
>>>>>>> e65aa406
    Star a = Nibble().query_bsc5(3);

    assert_equal(a[0], 0.994772975556659, "BSC5QueryComponentI");
    assert_equal(a[1], 0.0231608361523004, "BSC5QueryComponentJ");
<<<<<<< HEAD
    assert_equal(a[2], -0.0994500013618795, "BSC5QueryComponentK");
=======
    return 0 * assert_equal(a[2], -0.0994500013618795, "BSC5QueryComponentK");
>>>>>>> e65aa406
}

/// Check that the BSC5 table can be queried using the general search method.
///
/// @return 0 when finished.
int TestNibble::test_table_search_result()
{
    Nibble nb;
    std::vector<double> a = nb.search_table("hr = 3", "i, j, k", 3);
    std::vector<double> b = nb.search_table("hr = 3 or hr = 4", "i, j, k", 6, 2);

    assert_equal(a[0], 0.994772975556659, "GeneralBSC5QueryComponentI");
    assert_equal(a[1], 0.0231608361523004, "GeneralBSC5QueryComponentJ");
    assert_equal(a[2], -0.0994500013618795, "GeneralBSC5QueryComponentK");
    assert_equal(b[0], 0.994772975556659, "GeneralBSC5QueryLimit2ComponentI");
    assert_equal(b[1], 0.0231608361523004, "GeneralBSC5QueryLimit2ComponentJ");
<<<<<<< HEAD
    assert_equal(b[2], -0.0994500013618795, "GeneralBSC5QueryLimit2ComponentK");
=======
    return 0 * assert_equal(b[2], -0.0994500013618795, "GeneralBSC5QueryLimit2ComponentK");
>>>>>>> e65aa406
}

/// Check that the correct result is found by indexing the return of 'search_table'.
///
/// @return 0 when finished.
int TestNibble::test_table_search_result_index()
{
    Nibble nb;
    std::vector<double> a = nb.search_table("hr = 3 or hr = 4", "i, j, k", 6);
    std::vector<double> b = nb.table_results_at(a, 3, 0);
    std::vector<double> c = nb.table_results_at(a, 3, 1);

    assert_equal(b[0], 0.994772975556659, "ResultReturnIndex0ComponentI");
    assert_equal(b[1], 0.0231608361523004, "ResultReturnIndex0ComponentJ");
    assert_equal(b[2], -0.0994500013618795, "ResultReturnIndex0ComponentK");
    assert_equal(c[0], 0.97249075430388, "ResultReturnIndex1ComponentI");
    assert_equal(c[1], 0.0241917492431918, "ResultReturnIndex1ComponentJ");
<<<<<<< HEAD
    assert_equal(c[2], 0.231681876852775, "ResultReturnIndex1ComponentK");
=======
    return 0 * assert_equal(c[2], 0.231681876852775, "ResultReturnIndex1ComponentK");
>>>>>>> e65aa406
}

/// Check that the BSC5 table has an index created.
///
/// @return 0 when finished.
int TestNibble::test_table_polish_index()
{
    Nibble nb;
    nb.polish_table("alpha");
    bool assertion = false;

    try
    {
        SQLite::Statement(*nb.db, "CREATE INDEX BSC5_alpha on BSC5(alpha)").exec();
    }
    catch (std::exception &e)
    {
        // Exception thrown while creating index means that the index exists.
        std::cout << "Exception: " << e.what() << std::endl;
        assertion = true;
    }

<<<<<<< HEAD
    // delete new table and index, rerun original bsc5 table generation
=======
    // Delete new table and index. Rerun original bsc5 table generation.
>>>>>>> e65aa406
    SQLite::Transaction transaction(*nb.db);
    SQLite::Statement(*nb.db, "DROP INDEX BSC5_alpha").exec();
    SQLite::Statement(*nb.db, "DROP TABLE BSC5").exec();
    transaction.commit();
    nb.generate_bsc5_table();

    return 0 * assert_true(assertion, "IndexBSC5AlphaExistence");
}

/// Check that the BSC5 table has an index created.
///
/// @return 0 when finished.
int TestNibble::test_table_polish_sort()
{
    Nibble nb;
    nb.polish_table("alpha");
    std::vector<double> a = nb.search_table("ROWID = 1", "hr", 1);
    assert_equal(a[0], 9081, "IndexBSC5AlphaSort");

    // Delete new table and index. Rerun original BSC5 table generation.
    try
    {
        SQLite::Transaction transaction(*nb.db);
        SQLite::Statement(*nb.db, "DROP INDEX BSC5_alpha").exec();
        SQLite::Statement(*nb.db, "DROP TABLE BSC5").exec();
        transaction.commit();
        nb.generate_bsc5_table();
    }
    catch (std::exception &e)
    {
        std::cout << "Exception: " << e.what() << std::endl;
    }

    return 0;
}

/// Test if the insertion of an entry was made.
///
/// @return 0 when finished.
int TestNibble::test_table_insertion()
{
    Nibble nb;
    std::vector<double> a{0, 0, 0, 0, 0, 0, 10000000}, b;
    SQLite::Transaction transaction(*nb.db);

    nb.insert_into_table("alpha, delta, i, j, k, m, hr", a);
    SQLite::Statement query(*nb.db, "SELECT alpha, delta FROM BSC5 WHERE hr = 10000000");
<<<<<<< HEAD
    while (query.executeStep()) {
=======
    while (query.executeStep())
    {
>>>>>>> e65aa406
        b.push_back(query.getColumn(0).getDouble());
        b.push_back(query.getColumn(1).getDouble());
    }

    assert_equal(b[0], 0, "TableInsertionAlpha");
    assert_equal(b[1], 0, "TableInsertionDelta");

    try
    {
        SQLite::Statement(*nb.db, "DELETE FROM BSC5 WHERE hr = 10000000").exec();
        transaction.commit();
    }
    catch (std::exception &e)
    {
        std::cout << "Exception: " << e.what() << std::endl;
    }

    return 0;
}

/// Check that the results returned from all_bsc5_stars are correct.
///
/// @return 0 when finished.
int TestNibble::test_bsc5_all_stars_grab()
{
    Nibble nb;
    Star::list a = nb.all_bsc5_stars();
    Star b = nb.query_bsc5(3), c = nb.query_bsc5(4), d = nb.query_bsc5(5);
    Star e = nb.query_bsc5(12), f = nb.query_bsc5(9110);

    assert_equal(a[0], b, "BSCStarGrab3", a[0].str() + "," + b.str());
    assert_equal(a[1], c, "BSCStarGrab4", a[1].str() + "," + c.str());
    assert_equal(a[2], d, "BSCStarGrab5", a[2].str() + "," + d.str());
    assert_equal(a[5], e, "BSCStarGrab12", a[5].str() + "," + e.str());
<<<<<<< HEAD
    assert_equal(a[5028], f, "BSCStarGrab9110", a[5028].str() + "," + f.str());
=======
    return 0 * assert_equal(a[5028], f, "BSCStarGrab9110", a[5028].str() + "," + f.str());
>>>>>>> e65aa406
}

/// Check that the first 10 stars returned are all nearby the focus.
///
/// @return 0 when finished.
int TestNibble::test_nearby_star_grab()
{
    Nibble nb;
    Star focus = Star::chance();
    std::vector<Star> nearby = nb.nearby_stars(focus, 7.5, 30);

<<<<<<< HEAD
    for (int q = 0; q < 10; ++q) {
        assert_true(Star::within_angle(nearby[q], focus, 7.5),
                    "CandidateNearFocus" + std::to_string(q),
=======
    for (int q = 0; q < 10; ++q)
    {
        assert_true(Star::within_angle(nearby[q], focus, 7.5), "CandidateNearFocus" + std::to_string(q),
>>>>>>> e65aa406
                    nearby[q].str() + "," + focus.str() + ",7.5");
    }

    return 0;
}

/// Enumerate all tests in TestNibble.
///
/// @param test_case Number of the test case to run.
/// @return -1 if the test case does not exist. 0 otherwise.
int TestNibble::enumerate_tests(int test_case)
{
    switch (test_case)
    {
    case 0: return test_components_from_line();
    case 1: return test_file_existence();
    case 2: return test_bsc5_table_existence();
    case 3: return test_bsc5_query_result();
    case 4: return test_table_search_result();
    case 5: return test_table_search_result_index();
    case 6: return test_table_polish_index();
    case 7: return test_table_polish_sort();
    case 8: return test_table_insertion();
    case 9: return test_bsc5_all_stars_grab();
    case 10: return test_nearby_star_grab();
    default: return -1;
    }
}

<<<<<<< HEAD
/*
 * Run the tests in TestNibble. Currently set to print and log all data.
 */
int main() {
=======
/// Run the tests in TestNibble. Currently set to log all results.
///
/// @return -1 if the log file cannot be opened. 0 otherwise.
int main()
{
>>>>>>> e65aa406
    return TestNibble().execute_tests(BaseTest::FULL_PRINT_LOG_ON);
}<|MERGE_RESOLUTION|>--- conflicted
+++ resolved
@@ -6,17 +6,6 @@
 
 #include "test-nibble.h"
 
-<<<<<<< HEAD
-/*
- * Check that components are correctly parsed from the given line.
- */
-void TestNibble::test_components_from_line() {
-    std::array<double, 6> a = {6.55083333333333, -43.68, 0.718486460056107, 0.0825069799257624,
-                               -0.690630005849423, 3.94};
-    std::string b = " 100   Kap PheCD-44  101   2262215092                       002117"
-            ".1-441405002612.2-434048318.42-72.68 3.94  +0.17 +0.11 +0.08   A7V"
-            "+0.109+0.029 +.072+011      219";
-=======
 /// Check that components are correctly parsed from the given line.
 ///
 /// @return 0 when finished.
@@ -26,7 +15,6 @@
                                -0.690630005849423, 3.94};
     std::string b = " 100   Kap PheCD-44  101   2262215092                       002117"
         ".1-441405002612.2-434048318.42-72.68 3.94  +0.17 +0.11 +0.08   A7V+0.109+0.029 +.072+011      219";
->>>>>>> e65aa406
     std::array<double, 6> c = Nibble().components_from_line(b);
 
     assert_equal(a[0], c[0], "ComponentFromLineAlpha", 0.000001);
@@ -34,11 +22,7 @@
     assert_equal(a[2], c[2], "ComponentFromLineI");
     assert_equal(a[3], c[3], "ComponentFromLineJ");
     assert_equal(a[4], c[4], "ComponentFromLineK");
-<<<<<<< HEAD
-    assert_equal(a[5], c[5], "ComponentM", 0.01);
-=======
     return 0 * assert_equal(a[5], c[5], "ComponentM", 0.01);
->>>>>>> e65aa406
 }
 
 /// Check that Nibble database and ASCII catalog is present after running Nibble::generate_bsc5_table.
@@ -50,11 +34,7 @@
     std::ifstream catalog(Nibble().CATALOG_LOCATION), nibble(Nibble().DATABASE_LOCATION);
 
     assert_true(catalog.good(), "CatalogExistence", Nibble().CATALOG_LOCATION);
-<<<<<<< HEAD
-    assert_true(nibble.good(), "DatabaseExistence", Nibble().DATABASE_LOCATION);
-=======
     return 0 * assert_true(nibble.good(), "DatabaseExistence", Nibble().DATABASE_LOCATION);
->>>>>>> e65aa406
 }
 
 /// Check that the BSC5 table is present after running Nibble::generate_bsc5_table.
@@ -65,27 +45,16 @@
     return 0 * assert_equal(Nibble().generate_bsc5_table(), -1, "BSC5TableExistence");
 }
 
-<<<<<<< HEAD
-/*
- * Check that the BSC5 query method returns the expected values.
- */
-void TestNibble::test_bsc5_query_result() {
-=======
 /// Check that the BSC5 query method returns the expected values.
 ///
 /// @return 0 when finished.
 int TestNibble::test_bsc5_query_result()
 {
->>>>>>> e65aa406
     Star a = Nibble().query_bsc5(3);
 
     assert_equal(a[0], 0.994772975556659, "BSC5QueryComponentI");
     assert_equal(a[1], 0.0231608361523004, "BSC5QueryComponentJ");
-<<<<<<< HEAD
-    assert_equal(a[2], -0.0994500013618795, "BSC5QueryComponentK");
-=======
     return 0 * assert_equal(a[2], -0.0994500013618795, "BSC5QueryComponentK");
->>>>>>> e65aa406
 }
 
 /// Check that the BSC5 table can be queried using the general search method.
@@ -102,11 +71,7 @@
     assert_equal(a[2], -0.0994500013618795, "GeneralBSC5QueryComponentK");
     assert_equal(b[0], 0.994772975556659, "GeneralBSC5QueryLimit2ComponentI");
     assert_equal(b[1], 0.0231608361523004, "GeneralBSC5QueryLimit2ComponentJ");
-<<<<<<< HEAD
-    assert_equal(b[2], -0.0994500013618795, "GeneralBSC5QueryLimit2ComponentK");
-=======
     return 0 * assert_equal(b[2], -0.0994500013618795, "GeneralBSC5QueryLimit2ComponentK");
->>>>>>> e65aa406
 }
 
 /// Check that the correct result is found by indexing the return of 'search_table'.
@@ -124,11 +89,7 @@
     assert_equal(b[2], -0.0994500013618795, "ResultReturnIndex0ComponentK");
     assert_equal(c[0], 0.97249075430388, "ResultReturnIndex1ComponentI");
     assert_equal(c[1], 0.0241917492431918, "ResultReturnIndex1ComponentJ");
-<<<<<<< HEAD
-    assert_equal(c[2], 0.231681876852775, "ResultReturnIndex1ComponentK");
-=======
     return 0 * assert_equal(c[2], 0.231681876852775, "ResultReturnIndex1ComponentK");
->>>>>>> e65aa406
 }
 
 /// Check that the BSC5 table has an index created.
@@ -151,11 +112,7 @@
         assertion = true;
     }
 
-<<<<<<< HEAD
-    // delete new table and index, rerun original bsc5 table generation
-=======
     // Delete new table and index. Rerun original bsc5 table generation.
->>>>>>> e65aa406
     SQLite::Transaction transaction(*nb.db);
     SQLite::Statement(*nb.db, "DROP INDEX BSC5_alpha").exec();
     SQLite::Statement(*nb.db, "DROP TABLE BSC5").exec();
@@ -203,12 +160,8 @@
 
     nb.insert_into_table("alpha, delta, i, j, k, m, hr", a);
     SQLite::Statement query(*nb.db, "SELECT alpha, delta FROM BSC5 WHERE hr = 10000000");
-<<<<<<< HEAD
-    while (query.executeStep()) {
-=======
     while (query.executeStep())
     {
->>>>>>> e65aa406
         b.push_back(query.getColumn(0).getDouble());
         b.push_back(query.getColumn(1).getDouble());
     }
@@ -243,11 +196,7 @@
     assert_equal(a[1], c, "BSCStarGrab4", a[1].str() + "," + c.str());
     assert_equal(a[2], d, "BSCStarGrab5", a[2].str() + "," + d.str());
     assert_equal(a[5], e, "BSCStarGrab12", a[5].str() + "," + e.str());
-<<<<<<< HEAD
-    assert_equal(a[5028], f, "BSCStarGrab9110", a[5028].str() + "," + f.str());
-=======
     return 0 * assert_equal(a[5028], f, "BSCStarGrab9110", a[5028].str() + "," + f.str());
->>>>>>> e65aa406
 }
 
 /// Check that the first 10 stars returned are all nearby the focus.
@@ -259,15 +208,9 @@
     Star focus = Star::chance();
     std::vector<Star> nearby = nb.nearby_stars(focus, 7.5, 30);
 
-<<<<<<< HEAD
-    for (int q = 0; q < 10; ++q) {
-        assert_true(Star::within_angle(nearby[q], focus, 7.5),
-                    "CandidateNearFocus" + std::to_string(q),
-=======
     for (int q = 0; q < 10; ++q)
     {
         assert_true(Star::within_angle(nearby[q], focus, 7.5), "CandidateNearFocus" + std::to_string(q),
->>>>>>> e65aa406
                     nearby[q].str() + "," + focus.str() + ",7.5");
     }
 
@@ -297,17 +240,10 @@
     }
 }
 
-<<<<<<< HEAD
-/*
- * Run the tests in TestNibble. Currently set to print and log all data.
- */
-int main() {
-=======
 /// Run the tests in TestNibble. Currently set to log all results.
 ///
 /// @return -1 if the log file cannot be opened. 0 otherwise.
 int main()
 {
->>>>>>> e65aa406
     return TestNibble().execute_tests(BaseTest::FULL_PRINT_LOG_ON);
 }