--- conflicted
+++ resolved
@@ -14,7 +14,7 @@
 ///
 /// @example
 /// @code{.cpp}
-/// // Project star {1, 1, 1} to a 1000x1000 square.
+/// // Project star {1, 1, 1} to a 1000x1000 square (the jist of it).
 /// Mercator a(Star(1, 1, 1), 1000);
 /// printf("%s", a.str().c_str());
 /// @endcode
@@ -28,31 +28,13 @@
     using quad = std::array<Mercator, 4>;
     
     /// Force default constructor. Default point is (0, 0) with w_n = 0 and hr = 0.
-<<<<<<< HEAD
-    Mercator() = default;
-
-public:
-    Mercator(const Star &, const double);
-    Mercator(const double, const double, const double, const int = 0);
-
-    virtual std::string str() const;
-
-    int get_hr();
-
-protected:
-    Mercator::quad find_corners(const double) const;
-
-    bool is_within_bounds(const quad &) const;
-
-protected:
-=======
     Mercator () = default;
   
   public:
     Mercator (const Star &, const double);
     Mercator (const double, const double, const double, const int = 0);
     
-    std::string str () const;
+    virtual std::string str () const;
     
     int get_hr ();
   
@@ -62,7 +44,6 @@
     bool is_within_bounds (const quad &) const;
   
   protected:
->>>>>>> 5350f5f6
     /// X coordinate of the projected point. Default point is (0, 0).
     double x = 0;
     
