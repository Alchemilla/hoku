--- conflicted
+++ resolved
@@ -34,23 +34,6 @@
     EXPECT_EQ(fields,
               "IdentificationMethod, Timestamp, Sigma1, Sigma2, Sigma3, ShiftDeviation, CandidateSetSize, RunningTime, "
               "SExistence");
-<<<<<<< HEAD
-    
-    EXPECT_NO_THROW(nb.select_table(cf.Get("reduction-experiment", "lu", "")););
-    nb.find_attributes(schema, fields);
-    EXPECT_EQ(schema, Experiment::Reduction::SCHEMA);
-    EXPECT_EQ(fields,
-              "IdentificationMethod, Timestamp, Sigma1, Sigma2, Sigma3, ShiftDeviation, FalseStars, ComparisonCount, "
-                  "TimeToResult, PercentageCorrect");
-    
-    EXPECT_NO_THROW(nb.select_table(cf.Get("identification-experiment", "lu", "")););
-    nb.find_attributes(schema, fields);
-    EXPECT_EQ(schema, Experiment::Map::SCHEMA);
-    EXPECT_EQ(fields, "IdentificationMethod, Timestamp, Sigma1, Sigma2, Sigma3, Sigma4, ShiftDeviation, FalseStars, "
-        "ComparisonCount, TimeToResult, PercentageCorrect");
-    
-    EXPECT_NO_THROW(nb.select_table(cf.Get("overlay-experiment", "lu", "")););
-=======
 
     EXPECT_NO_THROW(nb.select_table(cf.Get("reduction-experiment", "lu", ""));); // NOLINT(cppcoreguidelines-avoid-goto)
     nb.find_attributes(schema, fields);
@@ -67,7 +50,6 @@
                       "QueryCount, TimeToResult, PercentageCorrect, IsErrorOut");
 
     EXPECT_NO_THROW(nb.select_table(cf.Get("overlay-experiment", "lu", ""));); // NOLINT(cppcoreguidelines-avoid-goto)
->>>>>>> 4df06e47
     nb.find_attributes(schema, fields);
     EXPECT_EQ(schema, Experiment::Overlay::SCHEMA);
     EXPECT_EQ(fields, "IdentificationMethod, Timestamp, Sigma4, ShiftDeviation, FalseStars, TruePositive, "
@@ -99,11 +81,7 @@
     // Lu gets destroyed when exiting.
     std::unique_ptr<Lumberjack> lu_p = std::make_unique<Lumberjack>(cf.Get("query-experiment", "lu", ""), "Angle",
                                                                     l.str());
-<<<<<<< HEAD
-    (*lu_p).log_trial(Nibble::tuple_d {-1, -1, -1, -1, -1, -1, -1});
-=======
     (*lu_p).log_trial(Nibble::tuple_d{-1, -1, -1, -1, -1, -1, -1});
->>>>>>> 4df06e47
     lu_p.reset(nullptr);
 
     Lumberjack lu2(cf.Get("query-experiment", "lu", ""), "Angle", l.str());
@@ -150,23 +128,14 @@
     lu.log_trial(Nibble::tuple_d{-1, -1, -1, -1, -1, -1, -1});
     Nibble::tuples_d a = lu.search_table("Sigma1", "Sigma1 = -1", 1, 10);
     EXPECT_EQ(a.size(), 0);
-<<<<<<< HEAD
-    
-    for (int i = 0; i < Lumberjack::MAXIMUM_BUFFER_SIZE - 2; i++) {
-=======
 
     for (int i = 0; i < static_cast<int>(Lumberjack::MAXIMUM_BUFFER_SIZE) - 2; i++) {
->>>>>>> 4df06e47
         lu.log_trial(Nibble::tuple_d{-1, -1, -1, -1, -1, -1, -1});
     }
     EXPECT_EQ(lu.result_buffer.size(), Lumberjack::MAXIMUM_BUFFER_SIZE - 1);
     lu.log_trial(Nibble::tuple_d{-1, -1, -1, -1, -1, -1, -1});
     EXPECT_EQ(lu.result_buffer.size(), 0);
-<<<<<<< HEAD
-    
-=======
 
->>>>>>> 4df06e47
     lu.log_trial(Nibble::tuple_d{-1, -1, -1, -1, -1, -1, -1});
     EXPECT_EQ(lu.result_buffer.size(), 1);
     Nibble::tuples_d b = lu.search_table("Sigma1", "Sigma1 = -1",
