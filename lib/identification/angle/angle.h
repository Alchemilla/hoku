--- conflicted
+++ resolved
@@ -10,70 +10,6 @@
 #include "benchmark.h"
 #include <iostream>
 
-<<<<<<< HEAD
-
-/*
- * @class Angle
- * @brief Angle class, which matches a set of body vectors (stars) to their inertial counter-
- * parts in the database.
- *
- * The angle class is an implementation of the identification portion of the LIS Stellar Attitude
- * Acquisition process.
- */
-class Angle {
-        friend class TestAngle;
-
-    public:
-        // used to define the query and match operations
-        struct Parameters {
-            double query_sigma = 0.00000000001;
-            unsigned int query_limit = 5;
-
-            double match_sigma = 0.00001;
-            unsigned int match_minimum = 10;
-
-            std::string table_name = "SEP20";
-        };
-
-        // ensure default constructor is **not** generated
-        Angle() = delete;
-
-        // identity benchmark data
-        static Star::list identify(const Benchmark &, const Parameters &);
-
-        // generate the separation table
-        static int generate_sep_table(const int, const std::string &);
-
-    private:
-        using hr_list = std::vector<double>;
-        using hr_pair = std::array<int, 2>;
-
-        // user is not meant to create Angle object, keep it private
-        Angle(Benchmark);
-
-        // the data we are working with, identification parameters = tweak performance
-        Star::list input;
-        Parameters parameters;
-
-        // for database access
-        Nibble nb;
-
-        // the focus and the field of view limit
-        Star focus;
-        double fov;
-
-        // search for pair given an angle and a query limit
-        hr_pair query_for_pair(const double);
-
-        // search for pair given set of benchmark stars
-        Star::pair find_candidate_pair(const Star &, const Star &);
-
-        // find set of matches to benchmark given candidate set and a rotation
-        Star::list find_matches(const Star::list &, const Rotation &);
-
-        // find largest matching of inertial_a -> body_a and inertial_a -> body_b
-        Star::list check_assumptions(const Star::list &, const Star::pair &, const Star::pair &);
-=======
 /// The angle class is an implementation of the identification portion of the LIS Stellar Attitude Acquisition
 /// process. This is one of the five star identification procedures being tested.
 ///
@@ -155,7 +91,6 @@
     Star::pair find_candidate_pair(const Star &, const Star &);
     Star::list find_matches(const Star::list &, const Rotation &);
     Star::list check_assumptions(const Star::list &, const Star::pair &, const Star::pair &);
->>>>>>> e65aa406
 };
 
 #endif /* HOKU_ANGLE_H */