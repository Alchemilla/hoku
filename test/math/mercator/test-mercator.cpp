/*
 * @file: test_mercator.cpp
 *
 * @brief: Source file for the TestMercator class, as well as the main function to run the tests.
 */

#include "test-mercator.h"

/*
 * Check that the conversion from cartesian to mercator is one that produces coordinates with
 * bounds of w.
 */
void TestMercator::test_projection_within_bounds() {
    Star a(3, 4, 5), b = Star::chance();

    assert_within(Mercator(a, 200).x, -100, 100, "XWithinBoundsStar1");
    assert_within(Mercator(a, 200).y, -100, 100, "YWithinBoundsStar1");
    assert_within(Mercator(b, 500).x, -250, 250, "XWithinBoundsStar2");
    assert_within(Mercator(b, 500).y, -250, 250, "YWithinBoundsStar2");
}

/*
 * Check that all points returned for reduction method are within the bounds of w.
 */
void TestMercator::test_reduction_within_bounds() {
    std::vector<Mercator> a;
    Mercator::list b;
    int current = 0;

    a.reserve(50);
    for (int q = 0; q < 50; q++) {
        a.push_back(Mercator(Star::chance(), 500));
    }
    b = Mercator(250, 250, 0).reduce_far_points(a, 200);

    for (const Mercator &m : b) {
        std::string partial_name = "WithinBoundsStar" + std::to_string(current++ + 1);
        assert_within(m.x, 250 - (200 / 2.0), 250 + (200 / 2.0), "X" + partial_name);
        assert_within(m.y, 250 - (200 / 2.0), 250 + (200 / 2.0), "Y" + partial_name);
    }
}

/*
 * Check that the variables changed in present_projection are set correctly.
 */
void TestMercator::test_present_projection() {
    Mercator a(1, 2, 3, 4);
    double b[4];
    int c;

    a.present_projection(b[0], b[1], b[2], c);
    assert_equal(b[0], 1, "PresentProjectionXComponent");
    assert_equal(b[1], 2, "PresentProjectionYComponent");
    assert_equal(b[2], 3, "PresentProjectionW_NComponent");
    assert_equal(c, 4, "PresentProjectionHRComponent");
}

/*
 * Check that the corners returned actually form a box.
 */
void TestMercator::test_corners_form_box() {
    Mercator a(Star::chance(), 1000);
    Mercator::quad b = a.find_corners(100);

    assert_equal(b[0].y, b[1].y, "TopLineSameY");
    assert_equal(b[2].y, b[3].y, "BottomLineSameY");
    assert_equal(b[0].x, b[2].x, "LeftlineSameX");
    assert_equal(b[1].x, b[3].x, "RightLineSameX");
}

<<<<<<< HEAD
    assert_true(assertion, "AllMercatorNotWithinBounds");
}

/*
 * Check that the variables changed in present_projection are set correctly.
 */
void TestMercator::test_present_projection() {
    Mercator m(1, 2, 3, 4);
    double kaph[3];
    int yodh;

    m.present_projection(kaph[0], kaph[1], kaph[2], yodh);
    assert_equal(kaph[0], 1, "PresentProjectionXComponent");
    assert_equal(kaph[1], 2, "PresentProjectionYComponent");
    assert_equal(kaph[2], 3, "PresentProjectionW_NComponent");
    assert_equal(yodh, 4, "PresentProjectionHRComponent");
}

/*
 * Check that the corners returned actually form a box.
 */
void TestMercator::test_corners_form_box() {
    Mercator m(Star::chance(), 1000);
    Mercator::quad kaph = m.find_corners(100);

    assert_equal(kaph[0].x, kaph[1].x, "TopLineSameX");
    assert_equal(kaph[2].x, kaph[3].x, "BottomLineSameX");
    assert_equal(kaph[0].y, kaph[2].y, "LeftlineSameY");
    assert_equal(kaph[1].y, kaph[3].y, "RightLineSameY");
=======
/*
 * Check that points are correctly distinguished from being outside and inside a given boundary.
 */
void TestMercator::test_is_within_bounds() {
   Mercator::quad a = Mercator(0, 0, 1000).find_corners(100);

    assert_false(Mercator(5000, 5000, 1000).is_within_bounds(a), "PointNotWithinBounds");
    assert_true(Mercator(1, 1, 1000).is_within_bounds(a), "PointWithinBounds");
>>>>>>> 81edbea7
}

/*
 * Enumerate all tests in TestMercator.
 *
 * @return -1 if the test case does not exist. 0 otherwise.
 */
int TestMercator::enumerate_tests(int test_case) {
    switch (test_case) {
        case 0: test_projection_within_bounds();
            break;
        case 1: test_reduction_within_bounds();
            break;
        case 2: test_present_projection();
            break;
        case 3: test_corners_form_box();
            break;
<<<<<<< HEAD
=======
        case 4: test_is_within_bounds();
            break;
>>>>>>> 81edbea7
        default: return -1;
    }

    return 0;
}

/*
 * Run the tests in TestMercator. Currently set to print and log all data.
 */
int main() {
    return TestMercator().execute_tests(BaseTest::FULL_PRINT_LOG_ON);
}<|MERGE_RESOLUTION|>--- conflicted
+++ resolved
@@ -68,37 +68,6 @@
     assert_equal(b[1].x, b[3].x, "RightLineSameX");
 }
 
-<<<<<<< HEAD
-    assert_true(assertion, "AllMercatorNotWithinBounds");
-}
-
-/*
- * Check that the variables changed in present_projection are set correctly.
- */
-void TestMercator::test_present_projection() {
-    Mercator m(1, 2, 3, 4);
-    double kaph[3];
-    int yodh;
-
-    m.present_projection(kaph[0], kaph[1], kaph[2], yodh);
-    assert_equal(kaph[0], 1, "PresentProjectionXComponent");
-    assert_equal(kaph[1], 2, "PresentProjectionYComponent");
-    assert_equal(kaph[2], 3, "PresentProjectionW_NComponent");
-    assert_equal(yodh, 4, "PresentProjectionHRComponent");
-}
-
-/*
- * Check that the corners returned actually form a box.
- */
-void TestMercator::test_corners_form_box() {
-    Mercator m(Star::chance(), 1000);
-    Mercator::quad kaph = m.find_corners(100);
-
-    assert_equal(kaph[0].x, kaph[1].x, "TopLineSameX");
-    assert_equal(kaph[2].x, kaph[3].x, "BottomLineSameX");
-    assert_equal(kaph[0].y, kaph[2].y, "LeftlineSameY");
-    assert_equal(kaph[1].y, kaph[3].y, "RightLineSameY");
-=======
 /*
  * Check that points are correctly distinguished from being outside and inside a given boundary.
  */
@@ -107,7 +76,6 @@
 
     assert_false(Mercator(5000, 5000, 1000).is_within_bounds(a), "PointNotWithinBounds");
     assert_true(Mercator(1, 1, 1000).is_within_bounds(a), "PointWithinBounds");
->>>>>>> 81edbea7
 }
 
 /*
@@ -125,11 +93,8 @@
             break;
         case 3: test_corners_form_box();
             break;
-<<<<<<< HEAD
-=======
         case 4: test_is_within_bounds();
             break;
->>>>>>> 81edbea7
         default: return -1;
     }
 
