--- conflicted
+++ resolved
@@ -104,12 +104,8 @@
     Star a(0, 0, 1);
     Star b(0, 0, 1.001);
 
-<<<<<<< HEAD
-    assert_true(Star::is_equal(a, b, 0.0011), "EqualityPrecision");
-=======
     assert_true(Star::is_equal(a, b, 0.0011), "EqualityPrecision",
                 a.str() + "," + b.str() + "," + std::to_string(0.0011));
->>>>>>> 81edbea7
 }
 
 /*
@@ -168,16 +164,9 @@
 void TestStar::test_cross_computation_1() {
     Star a(1, 1, 1);
     Star b(0, 0, 0);
-<<<<<<< HEAD
-
-    assert_equal(Star::cross(a, a), b, "CrossComputationOne",
-                 Star::cross(a, a).str() + "," + b.str());
-//    assert_true(Star::is_equal(Star::cross(a, a), b, 0.1), "CrossComputationOne");
-=======
     Star c = Star::cross(a, a);
 
     assert_equal(c, b, "CrossComputationOne", c.str() + "," + b.str());
->>>>>>> 81edbea7
 }
 
 /*
@@ -188,15 +177,9 @@
     Star a(1, 1, 1);
     Star b(4, 0.8, 123);
     Star c(-122.2, 119, 3.2);
-<<<<<<< HEAD
-
-    assert_equal(Star::cross(b, a), c, "CrossComputationTwo",
-                 Star::cross(b, a).str() + "," + c.str());
-=======
     Star d = Star::cross(b, a);
 
     assert_equal(d, c, "CrossComputationTwo", d.str() + "," + c.str());
->>>>>>> 81edbea7
 }
 
 /*
@@ -228,11 +211,7 @@
     Star a(1, 1, 1);
     Star b(1.1, 1, 1);
 
-<<<<<<< HEAD
-    assert_true(Star::within_angle(a, b, 15), "AngleWithinCheck");
-=======
     assert_true(Star::within_angle(a, b, 15), "AngleWithinCheck", a.str() + "," + b.str() + ",15");
->>>>>>> 81edbea7
 }
 
 /*
@@ -242,11 +221,7 @@
     Star a(1, 1, 1);
     Star b(-1, 1, 1);
 
-<<<<<<< HEAD
-    assert_false(Star::within_angle(a, b, 15), "AngleOutCheck");
-=======
     assert_false(Star::within_angle(a, b, 15), "AngleOutCheck", a.str() + "," + b.str() + ",15");
->>>>>>> 81edbea7
 }
 
 /*
@@ -264,12 +239,8 @@
 void TestStar::test_angle_same() {
     Star a(1, 1, 1), b(1, 1, 1);
 
-<<<<<<< HEAD
-    assert_false(std::isnan(Star::angle_between(a, b)), "NaNTestSameAngle");
-=======
     assert_false(std::isnan(Star::angle_between(a, b)), "NaNTestSameAngle",
                  a.str() + "," + b.str());
->>>>>>> 81edbea7
 }
 
 /*
