/// @file base-test.cpp
/// @author Glenn Galvizo
///
/// Source file for BaseTest, which serves as a base class for all testing classes.

#include "base-test.h"

/// Push the results of the given assertion onto the current assertion stack. If desired, print the current test output.
///
/// @param assertion If true, this pushes the current test on the 'passed' stack.
/// @param test_name Name of the current test being performed.
/// @param explain_pass Output string if the assertion is true.
/// @param explain_fail Output string if the assertion is false.
/// @return True if assertion is true. False otherwise.
bool BaseTest::push_results(const bool assertion, const std::string &test_name, const std::string &explain_pass,
                            const std::string &explain_fail)
{
    if (assertion)
    {
        tests_passed.push_back(test_name);
        print_current(test_name + " has passed. " + explain_pass);
    }
    else print_current(test_name + " has failed. " + explain_fail);

    all_tests.push_back(test_name);
    return assertion;
}

/// Push the assertion to our test stack. If desired, print the results. Expected to be true.
///
/// @param assertion Boolean assertion, expected to be true.
/// @param test_name Name of test being performed.
/// @param parameters Data to be logged if desired.
/// @return True if assertion is true. False otherwise.
bool BaseTest::assert_true(bool assertion, const std::string &test_name, const std::string &parameters)
{
    log_current(assertion, test_name + ",TrueAssertion", (assertion ? "true," : "false,") + parameters);
    return push_results(assertion, test_name, "Assertion is true.", "Assertion is false.");
}

/// Push the assertion to our test stack. If desired, print the results. Expected to be false.
///
/// @param assertion Boolean assertion, expected to be false.
/// @param test_name Name of test being performed.
/// @param parameters Data to be logged if desired.
/// @return True if assertion is false. False otherwise.
bool BaseTest::assert_false(bool assertion, const std::string &test_name, const std::string &parameters)
{
    log_current(!assertion, test_name + ",FalseAssertion", (!assertion ? "true," : "false,") + parameters);
    return push_results(!assertion, test_name, "Assertion is false.", "Assertion is true.");
}

<<<<<<< HEAD
/*
 * Determine if the the first value is less than the second.
 *
 * @param x This number must be less than a.
 * @param a This number must be greater than x.
 * @param test_name Name of test being performed.
 * @param True if x < a. False otherwise.
 */
bool BaseTest::assert_less_than(const double x, const double a, const std::string &test_name) {
    log_current(x < a, test_name + ",FloatLessThanAssertion",
                std::to_string(x) + "," + std::to_string(a));
=======
/// Determine if the the first value is less than the second. Push this assertion to our test stack. If desired, print
/// the results.
///
/// @param x This number must be less than a.
/// @param a This number must be greater than x.
/// @param test_name Name of test being performed.
/// @return True if x < a. False otherwise.
bool BaseTest::assert_less_than(const double x, const double a, const std::string &test_name)
{
    log_current(x < a, test_name + ",FloatLessThanAssertion", std::to_string(x) + "," + std::to_string(a));
>>>>>>> e65aa406
    return push_results(x < a, test_name, std::to_string(x) + " < " + std::to_string(a) + ".",
                        std::to_string(x) + " >= " + std::to_string(a) + ".");
}

<<<<<<< HEAD
/*
 * Determine if the the first value is greater than the second.
 *
 * @param x This number must be greater than a.
 * @param a This number must be less than x.
 * @param test_name Name of test being performed.
 * @param True if x > a. False otherwise.
 */
bool BaseTest::assert_greater_than(const double x, const double a, const std::string &test_name){
    log_current(x > a, test_name + ",FloatGreaterThanAssertion",
                std::to_string(x) + "," + std::to_string(a));
=======
/// Determine if the the first value is greater than the second. Push this assertion to our test stack. If desired,
/// print the results.
///
/// @param x This number must be greater than a.
/// @param a This number must be less than x.
/// @param test_name Name of test being performed.
/// @return True if x > a. False otherwise.
bool BaseTest::assert_greater_than(const double x, const double a, const std::string &test_name)
{
    log_current(x > a, test_name + ",FloatGreaterThanAssertion", std::to_string(x) + "," + std::to_string(a));
>>>>>>> e65aa406
    return push_results(x > a, test_name, std::to_string(x) + " > " + std::to_string(a) + ".",
                        std::to_string(x) + " <= " + std::to_string(a) + ".");
}

<<<<<<< HEAD
/*
 * Determine if the two values are within delta units of each other.
 *
 * @param a This value must be close to b.
 * @param b This value must be close to a.
 * @param test_name Name of test being performed.
 * @param delta The difference of a and b must be less than this.
 * @return True if a and b are within delta units of each other. False otherwise.
 */
bool BaseTest::assert_equal(double a, double b, const std::string &test_name, double delta) {
=======
/// Determine if the two values are within delta units of each other. Push this assertion to our test stack. If desired,
/// print the results.
///
/// @param a This value must be close to b.
/// @param b This value must be close to a.
/// @param test_name Name of test being performed.
/// @param delta The difference of a and b must be less than this.
/// @return True if a and b are within delta units of each other. False otherwise.
bool BaseTest::assert_equal(double a, double b, const std::string &test_name, double delta)
{
>>>>>>> e65aa406
    std::ostringstream minimum;
    minimum << std::setprecision(16) << std::fixed << delta;
    std::string finding_delta = "|" + std::to_string(a) + " - " + std::to_string(b) + "|";

    log_current(fabs(a - b) < delta, test_name + ",FloatEqualAssertion",
                minimum.str() + "," + std::to_string(a) + "," + std::to_string(b));

    return push_results(fabs(a - b) < delta, test_name, finding_delta + " < " + minimum.str() + ".",
                        finding_delta + " >= " + minimum.str() + ".");
}

/// Determine if the two values are not within delta units of each other. Push this assertion to our test stack. If
/// desired, print the results.
///
/// @param a This value must not be close to b.
/// @param b This value must not be close to a.
/// @param test_name Name of test being performed.
/// @param delta The difference of a and b must not be less than this.
/// @return True if a and b are not within delta units of each other. False otherwise.
bool BaseTest::assert_not_equal(double a, double b, const std::string &test_name, double delta)
{
    std::ostringstream minimum;
    minimum << std::setprecision(16) << std::fixed << delta;
    std::string finding_delta = "|" + std::to_string(a) + " - " + std::to_string(b) + "|";

    log_current(fabs(a - b) >= delta, test_name + ",FloatNotEqualAssertion",
                minimum.str() + "," + std::to_string(a) + "," + std::to_string(b));

    return push_results(fabs(a - b) < delta, test_name,
                        finding_delta + " >= " + minimum.str() + ".",
                        finding_delta + " < " + minimum.str() + ".");
}

/// Determine if the two strings have delta characters different from each other. Push this assertion to our test
/// stack. If desired, print the results.
///
/// @param a This string must have the same contents as b.
/// @param b This string must have the same contents as a.
/// @param test_name Name of test being performed.
/// @param delta Number of characters allowed to be mismatched.
/// @return True if both strings are equal. False otherwise.
bool BaseTest::assert_equal(const std::string &a, const std::string &b, const std::string &test_name, const int delta)
{
    std::string a_prime = a, b_prime = b;

    // Remove all occurrences of commas for logging, as the log file is CSV.
    a_prime.erase(std::remove(a_prime.begin(), a_prime.end(), ','), a_prime.end());
    b_prime.erase(std::remove(b_prime.begin(), b_prime.end(), ','), b_prime.end());
    log_current(abs(a.compare(b)) <= delta, test_name + ",StringEqualAssertion",
                std::to_string(delta) + "," + a_prime + "," + b_prime);

<<<<<<< HEAD
    return push_results(abs(a.compare(b)) <= delta, test_name,
                        "\'" + a + "\' is equivalent to \'" + b + "\'.",
=======
    return push_results(abs(a.compare(b)) <= delta, test_name, "\'" + a + "\' is equivalent to \'" + b + "\'.",
>>>>>>> e65aa406
                        "\'" + a + "\' is not equivalent to \'" + b + "\'.");
}

/// Determine if the two strings don't have delta characters different from each other. Push this assertion to our test
/// stack. If desired, print the results.
///
/// @param a This string must not have the same contents as b.
/// @param b This string must not have the same contents as a.
/// @param test_name Name of test being performed.
/// @param delta Number of characters not allowed to be mismatched.
/// @return True if both strings are not equal. False otherwise.
bool BaseTest::assert_not_equal(const std::string &a, const std::string &b, const std::string &test_name,
                                const int delta)
{
    std::string a_prime = a, b_prime = b;

    // Remove all occurrences of commas for logging, as the log file is CSV.
    a_prime.erase(std::remove(a_prime.begin(), a_prime.end(), ','), a_prime.end());
    b_prime.erase(std::remove(b_prime.begin(), b_prime.end(), ','), b_prime.end());
    log_current(abs(a.compare(b)) > delta, test_name + ",StringNotEqualAssertion",
                std::to_string(delta) + "," + a_prime + "," + b_prime);

    return push_results(abs(a.compare(b)) > delta, test_name, "\'" + a + "\' is not equivalent to \'" + b + ".",
                        "\'" + a + "\' is equivalent to \'" + b + ".");
}

/// Determine if the first value is within the bounds defined by the second and third. Push this assertion to our test
/// stack. If desired, print the results.
///
/// @param x This number must be between a and b.
/// @param a The lower bound for x.
/// @param b The upper bound for x.
/// @param test_name Name of the test being performed.
/// @return True if x in (a, b). False otherwise.
bool BaseTest::assert_within(const double x, const double a, const double b, const std::string &test_name)
{
    std::string finding_within = std::to_string(a) + " < " + std::to_string(x) + " < " + std::to_string(b);
    log_current(a < x && x < b, test_name + ",FloatElementWithinBounds",
                std::to_string(x) + "," + std::to_string(a) + "," + std::to_string(b));

    return push_results(a < x && x < b, test_name, finding_within + " is true.", finding_within + " is false");
}

/// Determine if the first value is not within the bounds defined by the second and third. Push this assertion to our
/// test stack. If desired, print the results.
///
/// @param x This number must not be between a and b.
/// @param a The lower bound for x false zone.
/// @param b The upper bound for x false zone.
/// @param test_name Name of the test being performed.
/// @return True if x not in (a, b). False otherwise.
bool BaseTest::assert_not_within(const double x, const double a, const double b, const std::string &test_name)
{
    std::string finding_within = std::to_string(a) + " < " + std::to_string(x) + " < " + std::to_string(b);
    log_current(a < x && x < b, test_name + ",FloatElementNotWithinBounds",
                std::to_string(x) + "," + std::to_string(a) + "," + std::to_string(b));

    return push_results(a < x && x < b, test_name, finding_within + " is true.", finding_within + " is false");
}

/// Log the current assertion if flavor is set to NO_PRINT_LOG_ON, MINIMAL_PRINT_LOG_ON, or FULL_PRINT_LOG_ON.
///
/// @param assertion The result of the assertion, logs true/false value.
/// @param name_type The name of the test, and the type of assertion separated by a comma.
/// @param compared Parameters of the assertion that should be logged, (comma separated).
/// @return 0 when finished.
int BaseTest::log_current(const bool assertion, const std::string &name_type, const std::string &compared)
{
    auto t = clock::now() - time_before_call;
    auto elapsed = std::chrono::duration_cast<std::chrono::microseconds>(t).count();

    // Do not log anything if desired.
    if (f == NO_PRINT_LOG_OFF || f == MINIMAL_PRINT_LOG_OFF || f == FULL_PRINT_LOG_OFF) return 0;

    // Otherwise, log the columns in order: Name-Type-Time-Pass/Fail-Parameters
    (*this->log) << name_type << "," << elapsed;
    (*this->log) << (assertion ? ",1," : ",0,");
    (*this->log) << compared << std::endl;

    return 0;
}

/// Print the string specified. Output dependent on set flavor.
///
/// @param minimal Minimal message to print.
/// @return 0 when finished.
int BaseTest::print_current(const std::string &minimal)
{
    auto t = clock::now() - time_before_call;
    auto elapsed = std::chrono::duration_cast<std::chrono::microseconds>(t).count();

    // Do not print anything if specified.
    if (f == NO_PRINT_LOG_OFF || f == NO_PRINT_LOG_ON) return 0;

    // Print the minimal data passed. End here if appropriate flavor.
    std::cout << SECTION_HEADER << std::endl << minimal << std::endl;
    if (f == MINIMAL_PRINT_LOG_OFF || f == MINIMAL_PRINT_LOG_ON) return 0;

    // Otherwise, print the time elapsed as well.
    std::cout << "Time Elapsed: " << elapsed << " uS" << std::endl;
    return 0;
}

/// Print a summary of the test results. Dependent on set flavor.
///
/// @return 0 when finished.
int BaseTest::print_summary()
{
    double n_passed, n_ran;

    // Do not print anything if specified.
    if (f == NO_PRINT_LOG_OFF || f == NO_PRINT_LOG_ON) return 0;

    // Display the total number of successes and failures. This is included with the 'minimal' option.
    n_passed = this->tests_passed.size(), n_ran = this->all_tests.size();
    std::cout << CONTENT_HEADER << std::endl << "Summary:" << std::endl << n_passed << " / " << n_ran;
    std::cout << " have passed." << std::endl << (n_ran - n_passed) << " / " << n_ran << " have failed." << std::endl;
    std::cout << CONTENT_HEADER << std::endl << CONTENT_HEADER << std::endl;

    return 0;
}

/// Run through all tests defined in 'enumerate_tests'. After testing, print the results obtained from test_passed
/// and all_tests vectors.
///
/// @param f Print and logging option, wrapped in Flavor enum.
/// @param specific_test Only execute certain test if desired.
/// @return -1 if the log file cannot be opened. 0 otherwise.
int BaseTest::execute_tests(const Flavor f, const int specific_test)
{
    using clock = std::chrono::system_clock;
    int test_case = 0;
    this->f = f;

    // If logging is enabled, open the file. Note that HOKU_PROJECT_PATH must be set.
    if (f == NO_PRINT_LOG_ON || f == MINIMAL_PRINT_LOG_ON || f == FULL_PRINT_LOG_ON)
    {
        std::string log_file;
        std::ostringstream l;

        // Construct the log file based on the HOKU_PROJECT_PATH environment variable.
        l << "/data/test/" << clock::to_time_t(clock::now() - std::chrono::hours(24)) << ".csv";
        log_file = std::string(std::getenv("HOKU_PROJECT_PATH")) + l.str();

        // Open this log file for writing. Non-copyable so we must share this data.
        this->log = std::make_shared<std::ofstream>(std::ofstream(log_file));
        if (!(*this->log).is_open()) return -1;

        // Append the columns to the CSV file.
        (*this->log) << "Name,Type,Time(uS),Pass/Fail,Parameters" << std::endl;
    }

    this->time_before_call = clock::now();

    // If specified, only run one test.
    if (specific_test != -1)  enumerate_tests(specific_test);
    else
    {
        // Loop through all tests. Reset the clock before every test.
        while (enumerate_tests(test_case++) != -1) this->time_before_call = clock::now();
    }

    (*this->log).close();
    return print_summary();
}<|MERGE_RESOLUTION|>--- conflicted
+++ resolved
@@ -50,19 +50,6 @@
     return push_results(!assertion, test_name, "Assertion is false.", "Assertion is true.");
 }
 
-<<<<<<< HEAD
-/*
- * Determine if the the first value is less than the second.
- *
- * @param x This number must be less than a.
- * @param a This number must be greater than x.
- * @param test_name Name of test being performed.
- * @param True if x < a. False otherwise.
- */
-bool BaseTest::assert_less_than(const double x, const double a, const std::string &test_name) {
-    log_current(x < a, test_name + ",FloatLessThanAssertion",
-                std::to_string(x) + "," + std::to_string(a));
-=======
 /// Determine if the the first value is less than the second. Push this assertion to our test stack. If desired, print
 /// the results.
 ///
@@ -73,24 +60,10 @@
 bool BaseTest::assert_less_than(const double x, const double a, const std::string &test_name)
 {
     log_current(x < a, test_name + ",FloatLessThanAssertion", std::to_string(x) + "," + std::to_string(a));
->>>>>>> e65aa406
     return push_results(x < a, test_name, std::to_string(x) + " < " + std::to_string(a) + ".",
                         std::to_string(x) + " >= " + std::to_string(a) + ".");
 }
 
-<<<<<<< HEAD
-/*
- * Determine if the the first value is greater than the second.
- *
- * @param x This number must be greater than a.
- * @param a This number must be less than x.
- * @param test_name Name of test being performed.
- * @param True if x > a. False otherwise.
- */
-bool BaseTest::assert_greater_than(const double x, const double a, const std::string &test_name){
-    log_current(x > a, test_name + ",FloatGreaterThanAssertion",
-                std::to_string(x) + "," + std::to_string(a));
-=======
 /// Determine if the the first value is greater than the second. Push this assertion to our test stack. If desired,
 /// print the results.
 ///
@@ -101,23 +74,10 @@
 bool BaseTest::assert_greater_than(const double x, const double a, const std::string &test_name)
 {
     log_current(x > a, test_name + ",FloatGreaterThanAssertion", std::to_string(x) + "," + std::to_string(a));
->>>>>>> e65aa406
     return push_results(x > a, test_name, std::to_string(x) + " > " + std::to_string(a) + ".",
                         std::to_string(x) + " <= " + std::to_string(a) + ".");
 }
 
-<<<<<<< HEAD
-/*
- * Determine if the two values are within delta units of each other.
- *
- * @param a This value must be close to b.
- * @param b This value must be close to a.
- * @param test_name Name of test being performed.
- * @param delta The difference of a and b must be less than this.
- * @return True if a and b are within delta units of each other. False otherwise.
- */
-bool BaseTest::assert_equal(double a, double b, const std::string &test_name, double delta) {
-=======
 /// Determine if the two values are within delta units of each other. Push this assertion to our test stack. If desired,
 /// print the results.
 ///
@@ -128,7 +88,6 @@
 /// @return True if a and b are within delta units of each other. False otherwise.
 bool BaseTest::assert_equal(double a, double b, const std::string &test_name, double delta)
 {
->>>>>>> e65aa406
     std::ostringstream minimum;
     minimum << std::setprecision(16) << std::fixed << delta;
     std::string finding_delta = "|" + std::to_string(a) + " - " + std::to_string(b) + "|";
@@ -180,12 +139,7 @@
     log_current(abs(a.compare(b)) <= delta, test_name + ",StringEqualAssertion",
                 std::to_string(delta) + "," + a_prime + "," + b_prime);
 
-<<<<<<< HEAD
-    return push_results(abs(a.compare(b)) <= delta, test_name,
-                        "\'" + a + "\' is equivalent to \'" + b + "\'.",
-=======
     return push_results(abs(a.compare(b)) <= delta, test_name, "\'" + a + "\' is equivalent to \'" + b + "\'.",
->>>>>>> e65aa406
                         "\'" + a + "\' is not equivalent to \'" + b + "\'.");
 }
 
