--- conflicted
+++ resolved
@@ -18,16 +18,6 @@
     input.shuffle();
 
     assert_not_equal(a, b, "ShuffledSetStarShuffle1", a.str() + "," + b.str());
-<<<<<<< HEAD
-    assert_not_equal(b, input.stars[0], "ShuffledSetStarShuffle2",
-                     b.str() + "," + input.stars[0].str());
-}
-
-/*
- * Check that the file current_plot.dat is formatted correctly.
- */
-void TestBenchmark::test_current_plot_file() {
-=======
     return 0 * assert_not_equal(b, input.stars[0], "ShuffledSetStarShuffle2", b.str() + "," + input.stars[0].str());
 }
 
@@ -36,7 +26,6 @@
 /// @return 0 when finished.
 int TestBenchmark::test_current_plot_file()
 {
->>>>>>> 98c7bf95
     Star a = Star::chance();
     Rotation b = Rotation::chance();
     Benchmark input(15, a, b);
@@ -61,14 +50,8 @@
     assert_equal(d, std::string(e), "CurrentPlotFocusEquality", 2);
 
     std::getline(current_plot_from_input, d);
-<<<<<<< HEAD
-    sprintf(e, "%f %f %f %d", input.stars[0][0], input.stars[0][1], input.stars[0][2],
-            input.stars[0].get_hr());
-    assert_equal(d, std::string(e), "CurrentPlotStar0Equality", 2);
-=======
     sprintf(e, "%f %f %f %d", input.stars[0][0], input.stars[0][1], input.stars[0][2], input.stars[0].get_hr());
     return 0 * assert_equal(d, std::string(e), "CurrentPlotStar0Equality", 2);
->>>>>>> 98c7bf95
 }
 
 /// Check that the file error_plot.dat is formatted correctly.
@@ -88,20 +71,12 @@
     std::ifstream error_plot_from_input(input.ERROR_PLOT.c_str());
     assert_true(error_plot_from_input.good(), "ErrorPlotFileOpen", input.ERROR_PLOT);
 
-<<<<<<< HEAD
-    // NOTE: here b truncates a digit, but this is correct otherwise
-=======
     // NOTE: Here b truncates a digit, but this is correct otherwise.
->>>>>>> 98c7bf95
     std::getline(error_plot_from_input, a);
     sprintf(b, "%f %f %f %d %s", input.error_models[0].affected[0][0],
             input.error_models[0].affected[0][1], input.error_models[0].affected[0][2],
             input.error_models[0].affected[0].get_hr(), input.error_models[0].plot_color.c_str());
-<<<<<<< HEAD
-    assert_equal(a, std::string(b), "ErrorPlotExtraLightEquality", 2);
-=======
     return 0 * assert_equal(a, std::string(b), "ErrorPlotExtraLightEquality", 2);
->>>>>>> 98c7bf95
 }
 
 /// Check that all error models place stars near focus.
@@ -118,12 +93,7 @@
     {
         std::string test_name = "CandidateNearFocusStar" + std::to_string(a + 1);
         assert_true(Star::within_angle(input.stars[a], input.focus, input.fov / 2), test_name,
-<<<<<<< HEAD
-                    input.stars[a].str() + "," + input.focus.str() + "," +
-                    std::to_string(input.fov / 2.0));
-=======
                     input.stars[a].str() + "," + input.focus.str() + "," + std::to_string(input.fov / 2.0));
->>>>>>> 98c7bf95
     }
 
     return 0;
@@ -138,11 +108,7 @@
     int a = input.stars.size();
     input.add_extra_light(3);
 
-<<<<<<< HEAD
-    assert_equal(input.stars.size(), a + 3, "ExtraLightAddedStars");
-=======
     return 0 * assert_equal(input.stars.size(), a + 3, "ExtraLightAddedStars");
->>>>>>> 98c7bf95
 }
 
 /// Check that stars have been removed in light removal method.
@@ -153,13 +119,8 @@
     Benchmark input(15, Star::chance(), Rotation::chance());
     unsigned int a = input.stars.size();
     input.remove_light(3, 4);
-<<<<<<< HEAD
-    
-    assert_less_than(input.stars.size(), a, "RemoveLightRemovedStars");
-=======
 
     return 0 * assert_less_than(input.stars.size(), a, "RemoveLightRemovedStars");
->>>>>>> 98c7bf95
 }
 
 /*
@@ -175,28 +136,16 @@
     input.shift_light(3, 0.1);
     int b = 0;
 
-<<<<<<< HEAD
-    for (Star original : a) {
-        for (Star modified : input.stars) {
-            if (!(original == modified)) {
-                b++;
-            }
-=======
     for (Star original : a)
     {
         for (Star modified : input.stars)
         {
             if (!(original == modified)) b++;
->>>>>>> 98c7bf95
         }
     }
 
     // |original|*|modified| = (number of different pairs) + |original| - 3
-<<<<<<< HEAD
-    assert_equal(a.size() * input.stars.size(), b + a.size() - 3, "ShiftLightShiftedStars");
-=======
     return 0 * assert_equal(a.size() * input.stars.size(), b + a.size() - 3, "ShiftLightShiftedStars");
->>>>>>> 98c7bf95
 }
 
 /// Check that the HR numbers of all stars are equal to 0.
@@ -207,12 +156,8 @@
     Benchmark input(15, Star::chance(), Rotation::chance());
     std::vector<Star> a = input.clean_stars();
 
-<<<<<<< HEAD
-    for (int q = 0; q < 3; q++) {
-=======
     for (int q = 0; q < 3; q++)
     {
->>>>>>> 98c7bf95
         std::string test_name = "HRNumberClearStar" + std::to_string(q + 1);
         assert_equal(a[q].get_hr(), 0, test_name);
     }
@@ -220,32 +165,6 @@
     return 0;
 }
 
-<<<<<<< HEAD
-/*
- * Enumerate all tests in TestBenchmark.
- *
- * @return -1 if the test case does not exist. 0 otherwise.
- */
-int TestBenchmark::enumerate_tests(int test_case) {
-    switch (test_case) {
-        case 0: test_star_shuffle();
-            break;
-        case 1: test_current_plot_file();
-            break;
-        case 2: test_error_plot_file();
-            break;
-        case 3: test_error_near_focus();
-            break;
-        case 4: test_extra_light_added();
-            break;
-        case 5: test_removed_light_removed();
-            break;
-        case 6: test_shifted_light_shifted();
-            break;
-        case 7: test_hr_number_clear();
-            break;
-        default: return -1;
-=======
 /// Enumerate all tests in TestBenchmark.
 ///
 /// @param test_case Number of the test case to run.
@@ -263,21 +182,13 @@
     case 6: return test_shifted_light_shifted();
     case 7: return test_hr_number_clear();
     default: return -1;
->>>>>>> 98c7bf95
     }
 }
 
-<<<<<<< HEAD
-/*
- * Run the tests in TestBenchmark. Currently set to print and log all data.
- */
-int main() {
-=======
 /// Run the tests in TestBenchmark. Currently set to log all results.
 ///
 /// @return -1 if the log file cannot be opened. 0 otherwise.
 int main()
 {
->>>>>>> 98c7bf95
     return TestBenchmark().execute_tests(BaseTest::FULL_PRINT_LOG_ON);
 }